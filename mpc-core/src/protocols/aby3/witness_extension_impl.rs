--- conflicted
+++ resolved
@@ -188,7 +188,7 @@
     fn sqrt<N: Aby3Network>(party: &mut Aby3Protocol<F, N>, a: Self) -> Result<Self> {
         match a {
             Aby3VmType::Public(a) => {
-                let mut plain = PlainDriver::default();
+                //let mut plain = PlainDriver::default();
                 // Aby3VmType::Public(plain.vm_sqrt(a))
                 todo!()
             }
@@ -251,19 +251,8 @@
             }
             (Aby3VmType::Shared(a), Aby3VmType::Public(b)) => {
                 let a = val(a, party);
-<<<<<<< HEAD
                 let b = plain.val(b);
-                // TODO: handle overflow
-                let check = party.add_with_public(&-b, &a);
-                let bits = party.a2b(&check)?;
-                let bit = Aby3BigUintShare {
-                    a: (bits.a >> (F::MODULUS_BIT_SIZE - 1)) & BigUint::one(),
-                    b: (bits.b >> (F::MODULUS_BIT_SIZE - 1)) & BigUint::one(),
-                };
-=======
-                let b = PlainDriver::val(b);
                 let bit = party.unsigned_lt_const_rhs(a, b)?;
->>>>>>> 2ed00d29
                 Ok(Aby3VmType::Shared(party.bit_inject(bit)?))
             }
             (Aby3VmType::Shared(a), Aby3VmType::Shared(b)) => {
