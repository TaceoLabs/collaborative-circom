--- conflicted
+++ resolved
@@ -323,69 +323,6 @@
     }
 
     fn vm_div(&mut self, a: Self::VmType, b: Self::VmType) -> std::io::Result<Self::VmType> {
-<<<<<<< HEAD
-        todo!()
-    }
-
-    fn vm_int_div(&mut self, a: Self::VmType, b: Self::VmType) -> std::io::Result<Self::VmType> {
-        todo!()
-    }
-
-    fn vm_lt(&mut self, a: Self::VmType, b: Self::VmType) -> Self::VmType {
-        todo!()
-    }
-
-    fn vm_le(&mut self, a: Self::VmType, b: Self::VmType) -> Self::VmType {
-        todo!()
-    }
-
-    fn vm_gt(&mut self, a: Self::VmType, b: Self::VmType) -> Self::VmType {
-        todo!()
-    }
-
-    fn vm_ge(&mut self, a: Self::VmType, b: Self::VmType) -> Self::VmType {
-        todo!()
-    }
-
-    fn vm_eq(&mut self, a: Self::VmType, b: Self::VmType) -> Self::VmType {
-        todo!()
-    }
-
-    fn vm_neq(&mut self, a: Self::VmType, b: Self::VmType) -> Self::VmType {
-        todo!()
-    }
-
-    fn vm_shift_r(&mut self, a: Self::VmType, b: Self::VmType) -> std::io::Result<Self::VmType> {
-        todo!()
-    }
-
-    fn vm_shift_l(&mut self, a: Self::VmType, b: Self::VmType) -> std::io::Result<Self::VmType> {
-        todo!()
-    }
-
-    fn vm_bool_and(&mut self, a: Self::VmType, b: Self::VmType) -> std::io::Result<Self::VmType> {
-        todo!()
-    }
-
-    fn vm_bit_xor(&mut self, a: Self::VmType, b: Self::VmType) -> std::io::Result<Self::VmType> {
-        todo!()
-    }
-
-    fn vm_bit_or(&mut self, a: Self::VmType, b: Self::VmType) -> std::io::Result<Self::VmType> {
-        todo!()
-    }
-
-    fn vm_bit_and(&mut self, a: Self::VmType, b: Self::VmType) -> std::io::Result<Self::VmType> {
-        todo!()
-    }
-
-    fn is_zero(&self, a: Self::VmType) -> bool {
-        todo!()
-    }
-
-    fn to_index(&self, a: Self::VmType) -> F {
-        todo!()
-=======
         Self::VmType::div(self, a, b)
     }
 
@@ -447,6 +384,5 @@
 
     fn to_index(&self, a: Self::VmType) -> F {
         Self::VmType::to_index(self, a)
->>>>>>> b322bbdd
     }
 }